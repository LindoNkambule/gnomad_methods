--- conflicted
+++ resolved
@@ -567,159 +567,9 @@
     else:
         return (
             hl.case()
-<<<<<<< HEAD
-                .when(hl.range(1, hl.len(alleles)).all(lambda ai: hl.is_snp(alleles[0], alleles[ai])), qual_approx_expr < min_snv_qual)
-                .when(hl.range(1, hl.len(alleles)).all(lambda ai: hl.is_indel(alleles[0], alleles[ai])), qual_approx_expr < min_indel_qual)
-                .default(qual_approx_expr < min_mixed_qual)
-        )
-
-
-def generate_trio_stats_expr(
-        trio_mt: hl.MatrixTable,
-        transmitted_strata: Dict[str, hl.expr.BooleanExpression] = {"raw": True},
-        de_novo_strata: Dict[str, hl.expr.BooleanExpression] = {"raw": True},
-        ac_strata: Dict[str, hl.expr.BooleanExpression] = {"raw": True},
-        proband_is_female_expr: Optional[hl.expr.BooleanExpression] = None,
-) -> hl.expr.StructExpression:
-    """
-    Generates a row-wise expression containing the following counts:
-
-        - Number of alleles in het parents transmitted to the proband
-        - Number of alleles in het parents not transmitted to the proband
-        - Number of de novo mutations
-        - Parent allele count
-        - Proband allele count
-
-    Transmission and de novo mutation metrics and allele counts can be stratified using additional filters.
-    `transmitted_strata`, `de_novo_strata`, and `ac_strata` all expect a dictionary of filtering expressions keyed
-    by their desired suffix to append for labeling. The default will perform counts using all genotypes and append
-    'raw' to the label.
-
-    .. note::
-
-        Expects that `mt` is dense if dealing with a sparse MT `hl.experimental.densify` must be run first.
-
-    :param trio_mt: A trio standard trio MT (with the format as produced by hail.methods.trio_matrix)
-    :param transmitted_strata: Strata for the transmission counts
-    :param de_novo_strata: Strata for the de novo counts
-    :param ac_strata: Strata for the parent and child allele counts
-    :param proband_is_female_expr: An optional expression giving the sex the proband. If not given, DNMs are only computed for autosomes.
-    :return: An expression with the counts
-    """
-
-    # Create map for transmitted, untransmitted and DNM
-    hom_ref = 0
-    het = 1
-    hom_var = 2
-
-    auto_or_par = 2
-    hemi_x = 1
-    hemi_y = 0
-
-    trans_config_counts = {
-        # kid, dad, mom, copy -> t, u
-        (hom_ref, het, het, auto_or_par): (0, 2),
-        (hom_ref, hom_ref, het, auto_or_par): (0, 1),
-        (hom_ref, het, hom_ref, auto_or_par): (0, 1),
-        (het, het, het, auto_or_par): (1, 1),
-        (het, hom_ref, het, auto_or_par): (1, 0),
-        (het, het, hom_ref, auto_or_par): (1, 0),
-        (het, hom_var, het, auto_or_par): (0, 1),
-        (het, het, hom_var, auto_or_par): (0, 1),
-        (hom_var, het, het, auto_or_par): (2, 0),
-        (hom_var, het, hom_var, auto_or_par): (1, 0),
-        (hom_var, hom_var, het, auto_or_par): (1, 0),
-        (hom_ref, hom_ref, het, hemi_x): (0, 1),
-        (hom_ref, hom_var, het, hemi_x): (0, 1),
-        (hom_var, hom_ref, het, hemi_x): (1, 0),
-        (hom_var, hom_var, het, hemi_x): (1, 0),
-    }
-
-    trans_count_map = hl.literal(trans_config_counts)
-
-    def _get_copy_state(locus: hl.expr.LocusExpression) -> hl.expr.Int32Expression:
-        """
-        Helper method to go from LocusExpression to a copy-state int for indexing into the
-        trans_count_map.
-        """
-        return (
-            hl.case()
-                .when(locus.in_autosome_or_par(), auto_or_par)
-                .when(locus.in_x_nonpar(), hemi_x)
-                .when(locus.in_y_nonpar(), hemi_y)
-                .or_missing()
-        )
-
-    def _is_dnm(
-            proband_gt: hl.expr.CallExpression,
-            father_gt: hl.expr.CallExpression,
-            mother_gt: hl.expr.CallExpression,
-            locus: hl.expr.LocusExpression,
-            proband_is_female: Optional[hl.expr.BooleanExpression],
-    ) -> hl.expr.BooleanExpression:
-        """
-        Helper method to get whether a given genotype combination is a DNM at a given locus with a given proband sex.
-        """
-        if proband_is_female is None:
-            logger.warning(
-                "Since no proband sex expression was given to generate_trio_stats_expr, only DNMs in autosomes will be counted."
-            )
-            return hl.or_missing(
-                locus.in_autosome(),
-                proband_gt.is_het() & father_gt.is_hom_ref() & mother_gt.is_hom_ref(),
-            )
-        return hl.cond(
-            locus.in_autosome_or_par() | (proband_is_female & locus.in_x_nonpar()),
-            proband_gt.is_het() & father_gt.is_hom_ref() & mother_gt.is_hom_ref(),
-            hl.or_missing(
-                ~proband_is_female, proband_gt.is_hom_var() & father_gt.is_hom_ref()
-            ),
-        )
-
-    def _ac_an_parent_child_count(
-            proband_gt: hl.expr.CallExpression,
-            father_gt: hl.expr.CallExpression,
-            mother_gt: hl.expr.CallExpression,
-    ) -> Dict[str, hl.expr.Int64Expression]:
-        """
-        Helper method to get AC and AN for parents and children
-        """
-        ac_parent_expr = hl.agg.sum(
-            father_gt.n_alt_alleles() + mother_gt.n_alt_alleles()
-        )
-        an_parent_expr = hl.agg.sum(
-            (hl.is_defined(father_gt) + hl.is_defined(mother_gt)) * 2
-        )
-        ac_child_expr = hl.agg.sum(proband_gt.n_alt_alleles())
-        an_child_expr = hl.agg.sum(hl.is_defined(proband_gt) * 2)
-
-        return {
-            f"ac_parents": ac_parent_expr,
-            f"an_parents": an_parent_expr,
-            f"ac_children": ac_child_expr,
-            f"an_children": an_child_expr,
-        }
-
-    # Create transmission counters
-    trio_stats = hl.struct(
-        **{
-            f"{name2}_{name}": hl.agg.filter(
-                trio_mt.proband_entry.GT.is_non_ref() & expr,
-                hl.agg.sum(
-                    trans_count_map.get(
-                        (
-                            trio_mt.proband_entry.GT.n_alt_alleles(),
-                            trio_mt.father_entry.GT.n_alt_alleles(),
-                            trio_mt.mother_entry.GT.n_alt_alleles(),
-                            _get_copy_state(trio_mt.locus),
-                        ),
-                        default=(0, 0),
-                    )[i]
-=======
             .when(
                 hl.range(1, hl.len(alleles)).all(
                     lambda ai: hl.is_snp(alleles[0], alleles[ai])
->>>>>>> 476f3d0c
                 ),
                 qual_approx_expr < min_snv_qual,
             )
